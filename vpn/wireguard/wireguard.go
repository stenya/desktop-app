//
//  Daemon for IVPN Client Desktop
//  https://github.com/ivpn/desktop-app-daemon
//
//  Created by Stelnykovych Alexandr.
//  Copyright (c) 2020 Privatus Limited.
//
//  This file is part of the Daemon for IVPN Client Desktop.
//
//  The Daemon for IVPN Client Desktop is free software: you can redistribute it and/or
//  modify it under the terms of the GNU General Public License as published by the Free
//  Software Foundation, either version 3 of the License, or (at your option) any later version.
//
//  The Daemon for IVPN Client Desktop is distributed in the hope that it will be useful,
//  but WITHOUT ANY WARRANTY; without even the implied warranty of MERCHANTABILITY
//  or FITNESS FOR A PARTICULAR PURPOSE.  See the GNU General Public License for more
//  details.
//
//  You should have received a copy of the GNU General Public License
//  along with the Daemon for IVPN Client Desktop. If not, see <https://www.gnu.org/licenses/>.
//

package wireguard

import (
	"fmt"
	"io/ioutil"
	"net"
	"strconv"
	"strings"

	"github.com/ivpn/desktop-app-daemon/logger"
	"github.com/ivpn/desktop-app-daemon/netinfo"
	"github.com/ivpn/desktop-app-daemon/vpn"
)

var log *logger.Logger

func init() {
	log = logger.NewLogger("wg")
}

// ConnectionParams contains all information to make new connection
type ConnectionParams struct {
	clientLocalIP    net.IP
	clientPrivateKey string
	hostPort         int
	hostIP           net.IP
	hostPublicKey    string
	hostLocalIP      net.IP
}

// SetCredentials update WG credentials
func (cp *ConnectionParams) SetCredentials(privateKey string, localIP net.IP) {
	cp.clientPrivateKey = privateKey
	cp.clientLocalIP = localIP
}

// CreateConnectionParams initializing connection parameters object
func CreateConnectionParams(
	hostPort int,
	hostIP net.IP,
	hostPublicKey string,
	hostLocalIP net.IP) ConnectionParams {

	return ConnectionParams{
		hostPort:      hostPort,
		hostIP:        hostIP,
		hostPublicKey: hostPublicKey,
		hostLocalIP:   hostLocalIP}
}

// WireGuard structure represents all data of wireguard connection
type WireGuard struct {
	binaryPath     string
	toolBinaryPath string
	configFilePath string
	connectParams  ConnectionParams

	// Must be implemented (AND USED) in correspond file for concrete platform. Must contain platform-specified properties (or can be empty struct)
	internals internalVariables
}

// NewWireGuardObject creates new wireguard structure
func NewWireGuardObject(wgBinaryPath string, wgToolBinaryPath string, wgConfigFilePath string, connectionParams ConnectionParams) (*WireGuard, error) {
	if connectionParams.clientLocalIP == nil || len(connectionParams.clientPrivateKey) == 0 {
		return nil, fmt.Errorf("WireGuard local credentials not defined")
	}

	return &WireGuard{
		binaryPath:     wgBinaryPath,
		toolBinaryPath: wgToolBinaryPath,
		configFilePath: wgConfigFilePath,
		connectParams:  connectionParams}, nil
}

// DestinationIPs -  Get destination IPs (VPN host server or proxy server IP address)
// This information if required, for example, to allow this address in firewall
func (wg *WireGuard) DestinationIPs() []net.IP {
	return []net.IP{wg.connectParams.hostIP}
}

// Type just returns VPN type
func (wg *WireGuard) Type() vpn.Type { return vpn.WireGuard }

// Init performs basic initializations before connection
<<<<<<< HEAD
// It is usefull, for example, for WireGuard(Windows) - to ensure that WG service is fully uninstalled
// (currently, in use by WireGuard(Windows))
=======
// It is useful, for example:
// 		for WireGuard(Windows) 	- to ensure that WG service is fully uninstalled
//		for WireGuard(macOS) 	- to initialize default gateway IP
//		for OpenVPN(Linux) 		- to ensure that OpenVPN has correct version
>>>>>>> 82c22f60
func (wg *WireGuard) Init() error {
	return wg.init()
}

// Connect - SYNCHRONOUSLY execute openvpn process (wait until it finished)
func (wg *WireGuard) Connect(stateChan chan<- vpn.StateInfo) error {

	disconnectDescription := ""

	stateChan <- vpn.NewStateInfo(vpn.CONNECTING, "")
	defer func() {
		stateChan <- vpn.NewStateInfo(vpn.DISCONNECTED, disconnectDescription)
	}()

	err := wg.connect(stateChan)

	if err != nil {
		disconnectDescription = err.Error()
	}

	return err
}

// Disconnect stops the connection
func (wg *WireGuard) Disconnect() error {
	return wg.disconnect()
}

// IsPaused checking if we are in paused state
func (wg *WireGuard) IsPaused() bool {
	return wg.isPaused()
}

// Pause doing required operation for Pause (temporary restoring default DNS)
func (wg *WireGuard) Pause() error {
	return wg.pause()
}

// Resume doing required operation for Resume (restores DNS configuration before Pause)
func (wg *WireGuard) Resume() error {
	return wg.resume()
}

// SetManualDNS changes DNS to manual IP
func (wg *WireGuard) SetManualDNS(addr net.IP) error {
	return wg.setManualDNS(addr)
}

// ResetManualDNS restores DNS
func (wg *WireGuard) ResetManualDNS() error {
	return wg.resetManualDNS()
}

func (wg *WireGuard) generateAndSaveConfigFile(cfgFilePath string) error {
	cfg, err := wg.generateConfig()
	if err != nil {
		return fmt.Errorf("failed to generate WireGuard configuration: %w", err)
	}

	// write configuration into temporary file
	configText := strings.Join(cfg, "\n")

	err = ioutil.WriteFile(cfgFilePath, []byte(configText), 0600)
	if err != nil {
		return fmt.Errorf("failed to save WireGuard configuration into a file: %w", err)
	}

	log.Info("WireGuard  configuration:",
		"\n=====================\n",
		strings.ReplaceAll(configText, wg.connectParams.clientPrivateKey, "***"),
		"\n=====================\n")

	return nil
}

func (wg *WireGuard) generateConfig() ([]string, error) {
	listenPort, err := netinfo.GetFreePort()
	if err != nil {
		return nil, fmt.Errorf("unable to obtain free local port: %w", err)
	}

	interfaceCfg := []string{
		"[Interface]",
		"PrivateKey = " + wg.connectParams.clientPrivateKey,
		"ListenPort = " + strconv.Itoa(listenPort)}

	peerCfg := []string{
		"[Peer]",
		"PublicKey = " + wg.connectParams.hostPublicKey,
		"Endpoint = " + wg.connectParams.hostIP.String() + ":" + strconv.Itoa(wg.connectParams.hostPort),
		"PersistentKeepalive = 25"}

	// add some OS-specific configurations (if necessary)
	iCfg, pCgf := wg.getOSSpecificConfigParams()
	interfaceCfg = append(interfaceCfg, iCfg...)
	peerCfg = append(peerCfg, pCgf...)

	return append(interfaceCfg, peerCfg...), nil
}<|MERGE_RESOLUTION|>--- conflicted
+++ resolved
@@ -104,15 +104,9 @@
 func (wg *WireGuard) Type() vpn.Type { return vpn.WireGuard }
 
 // Init performs basic initializations before connection
-<<<<<<< HEAD
-// It is usefull, for example, for WireGuard(Windows) - to ensure that WG service is fully uninstalled
-// (currently, in use by WireGuard(Windows))
-=======
 // It is useful, for example:
-// 		for WireGuard(Windows) 	- to ensure that WG service is fully uninstalled
-//		for WireGuard(macOS) 	- to initialize default gateway IP
-//		for OpenVPN(Linux) 		- to ensure that OpenVPN has correct version
->>>>>>> 82c22f60
+//	- for WireGuard(Windows) - to ensure that WG service is fully uninstalled
+//	- for OpenVPN(Linux) - to ensure that OpenVPN has correct version
 func (wg *WireGuard) Init() error {
 	return wg.init()
 }
