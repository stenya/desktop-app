//
//  UI for IVPN Client Desktop
//  https://github.com/ivpn/desktop-app
//
//  Created by Stelnykovych Alexandr.
//  Copyright (c) 2020 Privatus Limited.
//
//  This file is part of the UI for IVPN Client Desktop.
//
//  The UI for IVPN Client Desktop is free software: you can redistribute it and/or
//  modify it under the terms of the GNU General Public License as published by the Free
//  Software Foundation, either version 3 of the License, or (at your option) any later version.
//
//  The UI for IVPN Client Desktop is distributed in the hope that it will be useful,
//  but WITHOUT ANY WARRANTY; without even the implied warranty of MERCHANTABILITY
//  or FITNESS FOR A PARTICULAR PURPOSE.  See the GNU General Public License for more
//  details.
//
//  You should have received a copy of the GNU General Public License
//  along with the UI for IVPN Client Desktop. If not, see <https://www.gnu.org/licenses/>.
//
import {
  VpnTypeEnum,
  PortTypeEnum,
  NormalizedConfigPortObject,
  ServersSortTypeEnum,
  ColorTheme,
  DnsEncryption,
  PortTypeEnum,
} from "@/store/types";
import { enumValueName } from "@/helpers/helpers";
import { Platform, PlatformEnum } from "@/platform/platform";

const getDefaultState = () => {
  let defState = {
    // SettingsSessionUUID allows to detect situations when settings was erased
    // This value should be the same as on daemon side. If it differs - current settings should be erased to default state
    SettingsSessionUUID: "",

    // session
    isExpectedAccountToBeLoggedIn: false,

    // VPN
    enableIPv6InTunnel: false,
    vpnType: VpnTypeEnum.WireGuard,
    isMultiHop: false,
    serverEntry: null,
    serverExit: null,
    serverEntryHostId: null, // property is defined when selected specific host (contains only host ID: "us-tx1.gw.ivpn.net" => "us-tx1")
    serverExitHostId: null, // property is defined when selected specific host (contains only host ID: "us-tx1.gw.ivpn.net" => "us-tx1")
    isFastestServer: true,
    isRandomServer: false,
    isRandomExitServer: false,

    // Favorite gateway's list (strings [gateway])
    serversFavoriteList: [],
    // Favorite hosts list (strings [hostname])
    hostsFavoriteList: [],

    // List of servers to exclude from fastest servers list (gateway, strings)
    serversFastestExcludeList: [],

    // general
    quitWithoutConfirmation: false,
    disconnectOnQuit: true,
    logging: false, // this parameter saves on the daemon's side

    // this object must be received out from daemon
    daemonSettings: {
      IsAutoconnectOnLaunch: false,
      UserDefinedOvpnFile: "",
    },

    // connection
    connectionUseObfsproxy: false, // this parameter saves on the daemon's side

    port: {
      OpenVPN: { port: 2049, type: PortTypeEnum.UDP },
      WireGuard: { port: 2049, type: PortTypeEnum.UDP },
    },

    ovpnProxyType: "",
    ovpnProxyServer: "",
    ovpnProxyPort: 0,
    ovpnProxyUser: "",
    ovpnProxyPass: "",

    // firewall
    firewallActivateOnConnect: true,
    firewallDeactivateOnDisconnect: true,

    // antitracker
    isAntitracker: false,
    isAntitrackerHardcore: false,

    // dns
    dnsIsCustom: false,
    dnsCustomCfg: {
      DnsHost: "",
      Encryption: DnsEncryption.None,
      DohTemplate: "",
    },

    // firewall
    firewallCfg: {
      userExceptions: "",
    },

    // wifi
    wifi: {
      trustedNetworksControl: true,
      defaultTrustStatusTrusted: null, // null/true/false
      networks: null, // []{ ssid: "" isTrusted: false }

      connectVPNOnInsecureNetwork: false,
      actions: {
        unTrustedConnectVpn: true,
        unTrustedEnableFirewall: true,

        trustedDisconnectVpn: true,
        trustedDisableFirewall: true,
      },
    },

    // Split-Tunnel
    splitTunnel: {
      // A list of applications which was selected from apps-list
      // and date of last usage for each app.
      // It allow us to sort app list in the order starting from last used apps.
      favoriteAppsList: [], // {AppBinaryPath, LastUsedDate}
    },

    // UI
    showGatewaysWithoutIPv6: true,
    minimizedUI: false,
    minimizeToTray: true,
    showAppInSystemDock: false,
    serversSortType: ServersSortTypeEnum.City,
    colorTheme: ColorTheme.system,
    connectSelectedMapLocation: false,
    windowRestorePosition: null, // {x=xxx, y=xxx}
    showHosts: false, //Enable selection of individual servers in server selection list

    // updates
    skipAppUpdate: {
      genericVersion: null,
      daemonVersion: null,
      uiVersion: null,
    },
  };

  if (Platform() === PlatformEnum.Linux) {
    // Not all Linux distro support tray icons.
    // Therefore, we have to change default config for Linux.
    defState.minimizeToTray = false;
    defState.showAppInSystemDock = true;
  }

  return defState;
};

// initial state
let initialState = getDefaultState();

export default {
  namespaced: true,

  state: initialState,

  mutations: {
    replaceState(state, val) {
      Object.assign(state, val);
    },

    resetToDefaults(state) {
      Object.assign(state, getDefaultState());
    },

    settingsSessionUUID(state, val) {
      state.SettingsSessionUUID = val;
    },

    isExpectedAccountToBeLoggedIn(state, val) {
      state.isExpectedAccountToBeLoggedIn = val;
    },

    enableIPv6InTunnel(state, val) {
      state.enableIPv6InTunnel = val;
    },
    vpnType(state, val) {
      state.vpnType = val;
    },
    isMultiHop(state, isMH) {
      state.isMultiHop = isMH;
    },
    serverEntry(state, srv) {
      if (srv == null || srv.gateway == null)
        throw new Error("Unable to change server. Wrong server object.");
      if (!isServerContainsHost(state.serverEntry, state.serverEntryHostId))
        state.serverEntryHostId = null;
      state.serverEntry = srv;
    },
    serverExit(state, srv) {
      if (srv == null || srv.gateway == null)
        throw new Error("Unable to change server. Wrong server object.");
      if (!isServerContainsHost(state.serverExit, state.serverExitHostId))
        state.serverExitHostId = null;
      state.serverExit = srv;
    },
    serverEntryHostId(state, hostId) {
      if (hostId) {
        hostId = hostId.split(".")[0]; // convert hostname to hostId (if necessary)
        if (!isServerContainsHost(state.serverEntry, hostId)) hostId = null;
      }
      state.serverEntryHostId = hostId;
    },
    serverExitHostId(state, hostId) {
      if (hostId) {
        hostId = hostId.split(".")[0]; // convert hostname to hostId (if necessary)
        if (!isServerContainsHost(state.serverExit, hostId)) hostId = null;
      }
      state.serverExitHostId = hostId;
    },
    isFastestServer(state, val) {
      state.isFastestServer = val;
      if (val === true) state.isRandomServer = false;
    },
    isRandomServer(state, val) {
      state.isRandomServer = val;
      if (val === true) state.isFastestServer = false;
    },
    isRandomExitServer(state, val) {
      state.isRandomExitServer = val;
    },

    // Favorite gateway's list (strings)
    serversFavoriteList(state, val) {
      state.serversFavoriteList = val;
    },
    hostsFavoriteList(state, val) {
      state.hostsFavoriteList = val;
    },
    serversFastestExcludeList(state, val) {
      state.serversFastestExcludeList = val;
    },

    // general
    disconnectOnQuit(state, val) {
      state.disconnectOnQuit = val;
    },
    quitWithoutConfirmation(state, val) {
      state.quitWithoutConfirmation = val;
    },
    logging(state, val) {
      state.logging = val;
    },
    daemonSettings(state, val) {
      state.daemonSettings = val;
    },

    // connection
    connectionUseObfsproxy(state, val) {
      state.connectionUseObfsproxy = val;
    },
    setPort(state, portVal) {
      state.port[enumValueName(VpnTypeEnum, state.vpnType)] = portVal;
    },
    port(state, val) {
      state.port = val;
    },

    ovpnProxyType(state, val) {
      state.ovpnProxyType = val;
    },
    ovpnProxyServer(state, val) {
      state.ovpnProxyServer = val;
    },
    ovpnProxyPort(state, val) {
      state.ovpnProxyPort = val;
    },
    ovpnProxyUser(state, val) {
      state.ovpnProxyUser = val;
    },
    ovpnProxyPass(state, val) {
      state.ovpnProxyPass = val;
    },

    // firewall
    firewallActivateOnConnect(state, val) {
      state.firewallActivateOnConnect = val;
    },
    firewallDeactivateOnDisconnect(state, val) {
      state.firewallDeactivateOnDisconnect = val;
    },

    // antitracker
    isAntitracker(state, val) {
      state.isAntitracker = val;
    },
    isAntitrackerHardcore(state, val) {
      state.isAntitrackerHardcore = val;
    },

    // dns
    dnsIsCustom(state, val) {
      state.dnsIsCustom = val;
    },
    dnsCustomCfg(state, val) {
      state.dnsCustomCfg = val;
    },
    firewallCfg(state, val) {
      state.firewallCfg = val;
    },

    // WIFI
    wifi(state, val) {
      if (val != null && val.networks != null) {
        // remove trusted wifi config duplicates (only one record for SSID)
        val.networks = val.networks.filter(
          (wifi, index, self) =>
            index === self.findIndex((t) => t.ssid === wifi.ssid)
        );

        // remove networks with not defined trust level or empty ssid
        val.networks = val.networks.filter(
          (n) =>
            n.ssid != "" &&
            n.ssid != null &&
            (n.isTrusted == true || n.isTrusted == false)
        );
      }

      state.wifi = val;
    },

    // SplitTunnel
    splitTunnel(state, val) {
      state.splitTunnel = val;
    },
    // UI
    showGatewaysWithoutIPv6(state, val) {
      state.showGatewaysWithoutIPv6 = val;
    },
    minimizedUI(state, val) {
      state.minimizedUI = val;
    },
    minimizeToTray(state, val) {
      state.minimizeToTray = val;
    },
    connectSelectedMapLocation(state, val) {
      state.connectSelectedMapLocation = val;
    },
    showAppInSystemDock(state, val) {
      state.showAppInSystemDock = val;
    },
    serversSortType(state, val) {
      state.serversSortType = val;
    },
    colorTheme(state, val) {
      state.colorTheme = val;
    },
    windowRestorePosition(state, val) {
      state.windowRestorePosition = val;
    },
    showHosts(state, val) {
      state.showHosts = val;
      // if disabled - erase info about currently selected hosts
      if (val !== true) {
        state.serverEntryHostId = null;
        state.serverExitHostId = null;
      }
    },

    // updates
    skipAppUpdate(state, val) {
      state.skipAppUpdate = val;
    },
  },

  getters: {
    vpnType: (state) => {
      return state.vpnType;
    },
    isFastestServer: (state) => {
      if (state.isMultiHop) return false;
      return state.isFastestServer;
    },
    isRandomServer: (state) => {
      return state.isRandomServer;
    },
    isRandomExitServer: (state) => {
      if (!state.isMultiHop) return false;
      return state.isRandomExitServer;
    },
    getPort: (state) => {
      return state.port[enumValueName(VpnTypeEnum, state.vpnType)];
    },
    favoriteServers: (state, getters, rootState, rootGetters) => {
      // Get favorite servers for current protocol
      try {
        // All favorite servers (for all protocols)
        let favorites = state.serversFavoriteList;
        // servers for current protocol
        let activeServers = rootGetters["vpnState/activeServers"];
        if (!activeServers || !favorites) return null;

        return activeServers.filter((s) => favorites.includes(s.gateway));
      } catch (e) {
        console.error("Failed to get Favorite servers: ", e);
        return null;
      }
    },
    // Returns array of information objects about favorite hosts:
    // host object extended by all properties from parent server object +favHostParentServerObj +favHost
    favoriteHosts: (state, getters, rootState, rootGetters) => {
      // Get favorite servers for current protocol
      try {
        // All favorite hostnames (for all protocols)
        let fHostnames = state.hostsFavoriteList.slice();
        // Servers for current protocol
        let activeServers = rootGetters["vpnState/activeServers"];
        if (!activeServers || !fHostnames) return null;

        // All hostnames for current protocol
        let activeServersHostsHashed = {};
        for (const s of activeServers) {
          for (const h of s.hosts) {
            activeServersHostsHashed[h.hostname] = s;
          }
        }

        // Looking for host objects for current protocol
        let ret = []; // array: [{host{}, server{}, isFavoriteHost: true}]
        for (const h of fHostnames) {
          if (!activeServersHostsHashed[h]) continue;

          const svr = activeServersHostsHashed[h];
          for (const host of svr.hosts) {
            if (host.hostname == h) {
              let favHostExInfo = Object.assign({}, svr); // copy all info about location... etc.
              favHostExInfo = Object.assign(favHostExInfo, host); // overwrite host-related properties (like ping info)
              favHostExInfo.gateway = svr.gateway + ":" + host.hostname; // to avoid duplicate keys in UI lists
              favHostExInfo.favHostParentServerObj = svr; // original parent server object
              favHostExInfo.favHost = host; // original host object

              ret.push(favHostExInfo);
            }
          }
        }
        return ret;
      } catch (e) {
        console.error("Failed to get Favorite hosts: ", e);
        return null;
      }
    },
  },

  // can be called from renderer
  actions: {
    resetToDefaults(context) {
      context.commit("resetToDefaults");
      // Necessary to initialize selected VPN servers
      updateSelectedServers(context);
    },

    isExpectedAccountToBeLoggedIn(context, val) {
      context.commit("isExpectedAccountToBeLoggedIn", val);
    },

    enableIPv6InTunnel(context, val) {
      context.commit("enableIPv6InTunnel", val);
    },
    vpnType(context, val) {
      context.commit("vpnType", val);
      // selected servers should be of correct VPN type. Necessary to update them
      updateSelectedServers(context);
    },
    isMultiHop(context, val) {
      if (context.rootGetters["account/isMultihopAllowed"] === false)
        context.commit("isMultiHop", false);
      else {
        const oldVal = this.state.settings.isMultiHop;
        context.commit("isMultiHop", val);

        if (val === true && oldVal !== val) {
          // do not change port if MH value was not changed (otherwise, new connection request will be sent)
          if (this.state.settings.vpnType == VpnTypeEnum.WireGuard)
            context.commit("setPort", Ports.WireGuardMultiHop[0]);
          else {
            let applicablePorts = Ports.OpenVPNMultiHop;
            if (this.state.settings.connectionUseObfsproxy === true) {
              applicablePorts = Ports.OpenVPNMultiHop.filter(
                (p) => p.type === PortTypeEnum.TCP
              );
            }
            context.commit("setPort", applicablePorts[0]);
          }
        }
      }
    },
    serverEntry(context, srv) {
      context.commit("serverEntry", srv);
      updateSelectedServers(context); // just to be sure entry-  and exit- servers are from different countries
    },
    serverExit(context, srv) {
      context.commit("serverExit", srv);
      updateSelectedServers(context); // just to be sure entry-  and exit- servers are from different countries
    },
    serverEntryHostId(context, hostId) {
      context.commit("serverEntryHostId", hostId);
    },
    serverExitHostId(context, hostId) {
      context.commit("serverExitHostId", hostId);
    },
    isFastestServer(context, val) {
      context.commit("isFastestServer", val);
    },
    isRandomServer(context, val) {
      context.commit("isRandomServer", val);
    },
    isRandomExitServer(context, val) {
      context.commit("isRandomExitServer", val);
    },

    // Favorite gateway's list (strings)
    serversFavoriteList(context, val) {
      context.commit("serversFavoriteList", val);
    },
    hostsFavoriteList(context, val) {
      context.commit("hostsFavoriteList", val);
    },
    serversFastestExcludeList(context, val) {
      context.commit("serversFastestExcludeList", val);
    },

    // general
    disconnectOnQuit(context, val) {
      context.commit("disconnectOnQuit", val);
    },
    quitWithoutConfirmation(context, val) {
      context.commit("quitWithoutConfirmation", val);
    },
    logging(context, val) {
      context.commit("logging", val);
    },

    // connection
    connectionUseObfsproxy(context, val) {
      if (val === true) {
        // only TCP connections applicable for obfsproxy
        let ports = this.state.settings.isMultiHop
          ? Ports.OpenVPN
          : Ports.OpenVPNMultiHop;
        ports = ports.filter((p) => p.type === PortTypeEnum.TCP);
        context.commit("setPort", ports[0]);
      }

      context.commit("connectionUseObfsproxy", val);
    },
    setPort(context, portVal) {
      context.commit("setPort", portVal);
    },

    ovpnProxyType(context, val) {
      context.commit("ovpnProxyType", val);
    },
    ovpnProxyServer(context, val) {
      context.commit("ovpnProxyServer", val);
    },
    ovpnProxyPort(context, val) {
      context.commit("ovpnProxyPort", val);
    },
    ovpnProxyUser(context, val) {
      context.commit("ovpnProxyUser", val);
    },
    ovpnProxyPass(context, val) {
      context.commit("ovpnProxyPass", val);
    },

    // firewall
    firewallActivateOnConnect(context, val) {
      context.commit("firewallActivateOnConnect", val);
    },
    firewallDeactivateOnDisconnect(context, val) {
      context.commit("firewallDeactivateOnDisconnect", val);
    },

    // antitracker
    isAntitracker(context, val) {
      context.commit("isAntitracker", val);
    },
    isAntitrackerHardcore(context, val) {
      context.commit("isAntitrackerHardcore", val);
    },

    // dns
    dnsIsCustom(context, val) {
      context.commit("dnsIsCustom", val);
    },
    dnsCustomCfg(context, val) {
      context.commit("dnsCustomCfg", val);
    },
    firewallCfg(context, val) {
      context.commit("firewallCfg", val);
    },

    // WIFI
    wifi(context, val) {
      context.commit("wifi", val);
    },

    // SplitTunnel
    saveAddedAppCounter(context, appBinaryPath) {
      if (!appBinaryPath) return;

      let favoriteAppsList = [];
      if (
        this.state.settings.splitTunnel &&
        this.state.settings.splitTunnel.favoriteAppsList
      ) {
        // max len of 'favorite list' - 10 elements
        favoriteAppsList =
          this.state.settings.splitTunnel.favoriteAppsList.slice(0, 9);
      }

      let isFound = false;
      favoriteAppsList.forEach(function (element, index, theArray) {
        if (!element || !element.AppBinaryPath) return;
        if (element.AppBinaryPath == appBinaryPath) {
          theArray[index] = {
            AppBinaryPath: element.AppBinaryPath,
            LastUsedDate: new Date(),
          };
          isFound = true;
        }
      });
      if (isFound !== true) {
        favoriteAppsList.push({
          AppBinaryPath: appBinaryPath,
          LastUsedDate: new Date(),
        });
      }

      favoriteAppsList.sort(function (a, b) {
        return new Date(b.LastUsedDate) - new Date(a.LastUsedDate);
      });

      // create new (updated) splitTunnel object
      let st = {};
      if (this.state.settings.splitTunnel) {
        st = Object.assign(st, this.state.settings.splitTunnel);
      }
      st.favoriteAppsList = favoriteAppsList;
      context.commit("splitTunnel", st);
    },

    // UI
    showGatewaysWithoutIPv6(context, val) {
      context.commit("showGatewaysWithoutIPv6", val);
    },
    minimizedUI(context, val) {
      context.commit("minimizedUI", val);
    },
    minimizeToTray(context, val) {
      context.commit("minimizeToTray", val);
    },
    connectSelectedMapLocation(context, val) {
      context.commit("connectSelectedMapLocation", val);
    },
    showAppInSystemDock(context, val) {
      context.commit("showAppInSystemDock", val);
    },
    serversSortType(context, val) {
      context.commit("serversSortType", val);
    },
    colorTheme(context, val) {
      context.commit("colorTheme", val);
    },
    showHosts(context, val) {
      context.commit("showHosts", val);
    },

    // UPDATES
    skipAppUpdate(context, val) {
      context.commit("skipAppUpdate", val);
    },

    // HELPERS
    updateSelectedServers(context) {
      updateSelectedServers(context);
    },
    notifySelectedServersPropsUpdated(context) {
      // Do nothing. Just trigger mechanism to update properties for 'selected servers' objects
      context.commit("serverEntry", context.state.serverEntry);
      context.commit("serverExit", context.state.serverExit);
    },
  },
};

function updateSelectedServers(context) {
  // - define selected servers (if not initialized)
  // - update selected servers if VPN type changed (try to use vpnType-related servers from the same location [country\city])
  // - if multi-hop entry- and exit- servers are from same country -> use first default exit server from another country
  // - ensure if selected servers exists in a servers list and using latest data
  // - ensure if selected ports exists in a servers configuration
  // TODO: ensure IPv6 configuration
  if (
    context == null ||
    context.rootGetters == null ||
    context.rootState == null
  ) {
    console.error("Update selected servers failed (context not defined)");
    return;
  }

  const state = context.state;
  const servers = context.rootGetters["vpnState/activeServers"];
  const serversHashed = context.rootState.vpnState.serversHashed;
  if (servers.length <= 0) return;

  let serverEntry = state.serverEntry;
  let serverExit = state.serverExit;

  // HELPER FUNCTIONS
  function getVpnServerType(server) {
    if (!server) return null;
    if (!server.hosts) return null;

    for (let h of server.hosts) {
      if (h && h.public_key) return VpnTypeEnum.WireGuard;
      else return VpnTypeEnum.OpenVPN;
    }
    return null;
  }
  function findServerFromLocation(servers, countryCode, city) {
    let retServerByCountry = null;
    for (let i = 0; i < servers.length; i++) {
      let srv = servers[i];
      if (srv.country_code === countryCode) {
        if (srv.city === city) return srv;
        if (retServerByCountry != null) retServerByCountry = srv;
      }
    }
    return retServerByCountry;
  }

  // ensure if selected servers exists in a servers list and using latest data
  if (serverEntry != null) {
    serverEntry = serversHashed[serverEntry.gateway];
  }
  if (serverExit != null) {
    serverExit = serversHashed[serverExit.gateway];
  }

  // ensure selected servers have correct VPN type (if not - use correct server from same location)
  if (serverEntry != null) {
    if (getVpnServerType(serverEntry) !== state.vpnType) {
      serverEntry = findServerFromLocation(
        servers,
        serverEntry.country_code,
        serverEntry.city
      );
    }
  }
  if (serverExit != null) {
    if (getVpnServerType(serverExit) !== state.vpnType) {
      serverExit = findServerFromLocation(
        servers,
        serverExit.country_code,
        serverExit.city
      );
    }
  }
  // entry and exit servers should be from different countries
  if (
    serverEntry != null &&
    serverExit != null &&
    serverEntry.country_code === serverExit.country_code
  )
    serverExit = null;

  // init selected servers (if not initialized)
  let cnt = servers.length;
  for (let i = 0; serverEntry == null && i < cnt; i++) {
    if (
      serverExit == null ||
      servers[i].country_code !== serverExit.country_code
    ) {
      serverEntry = servers[i];
    }
  }
  for (let i = 0; serverExit == null && i < cnt; i++) {
    if (
      serverEntry == null ||
      servers[i].country_code !== serverEntry.country_code
    ) {
      serverExit = servers[i];
    }
  }

  // update selected servers (in necessary)
  if (serverEntry !== state.serverEntry)
    context.commit("serverEntry", serverEntry);
  if (serverExit !== state.serverExit) context.commit("serverExit", serverExit);

<<<<<<< HEAD
  // update selected hosts (if necessary)
  let entryHost = state.serverEntryHostId;
  let exitHost = state.serverExitHostId;
  if (entryHost && !isServerContainsHost(state.serverEntry, entryHost))
    context.commit("serverEntryHostId", null);
  if (exitHost && !isServerContainsHost(state.serverExit, exitHost))
    context.commit("serverExitHostId", null);

  // Remove servers/hosts from favorite list (if they are not exists anymore)
  let favServers = state.serversFavoriteList;
  for (const gw of state.serversFavoriteList) {
    if (!serversHashed[gw]) {
      favServers = favServers.filter((fGw) => gw != fGw);
    }
  }
  context.commit("serversFavoriteList", favServers);

  const hostsHashed = context.rootState.vpnState.hostsHashed;
  let favHosts = state.hostsFavoriteList;
  for (const h of state.hostsFavoriteList) {
    if (!hostsHashed[h]) {
      favHosts = favHosts.filter((fh) => h != fh);
    }
  }
  context.commit("hostsFavoriteList", favHosts);
}

function isServerContainsHost(server, hostID) {
  // hostID: "us-tx1.gw.ivpn.net" => "us-tx1"
  if (!hostID) return false;
  for (const h of server.hosts) {
    if (h.hostname.startsWith(hostID + ".")) return true;
  }
  return false;
=======
  //
  // Ensure if selected ports exists in a servers configuration
  //
  let funcIsPortExists = function (ports, port) {
    if (!ports || ports.length <= 0) return true; // do not perform any changes if there is no ports info in configuration
    for (const configPort of ports) {
      const p = NormalizedConfigPortObject(configPort);
      if (p && p.type === port.type && p.port === port.port) return true;
    }
    return false;
  };
  let funcGetDefaultPort = function (ports, fallbackData) {
    for (const configPort of ports) {
      const p = NormalizedConfigPortObject(configPort);
      if (p) return p;
    }
    return fallbackData;
  };
  const portsCfg = context.rootState.vpnState.servers.config.ports;
  let cPort = Object.assign({}, state.port);
  // openvpn
  if (!funcIsPortExists(portsCfg.openvpn, cPort.OpenVPN)) {
    cPort.OpenVPN = funcGetDefaultPort(portsCfg.openvpn, cPort.OpenVPN);
    console.log(`Selected port does not exists anymore!`);
    context.commit("port", cPort);
  }
  // wireguard
  if (!funcIsPortExists(portsCfg.wireguard, cPort.WireGuard)) {
    cPort.WireGuard = funcGetDefaultPort(portsCfg.wireguard, cPort.WireGuard);
    console.log(`Selected port does not exists anymore!`);
    context.commit("port", cPort);
  }
>>>>>>> 0bbd9e30
}<|MERGE_RESOLUTION|>--- conflicted
+++ resolved
@@ -26,10 +26,11 @@
   ServersSortTypeEnum,
   ColorTheme,
   DnsEncryption,
-  PortTypeEnum,
 } from "@/store/types";
 import { enumValueName } from "@/helpers/helpers";
 import { Platform, PlatformEnum } from "@/platform/platform";
+
+const defaultPort = { port: 2049, type: PortTypeEnum.UDP };
 
 const getDefaultState = () => {
   let defState = {
@@ -75,8 +76,8 @@
     connectionUseObfsproxy: false, // this parameter saves on the daemon's side
 
     port: {
-      OpenVPN: { port: 2049, type: PortTypeEnum.UDP },
-      WireGuard: { port: 2049, type: PortTypeEnum.UDP },
+      OpenVPN: defaultPort,
+      WireGuard: defaultPort,
     },
 
     ovpnProxyType: "",
@@ -482,19 +483,18 @@
         const oldVal = this.state.settings.isMultiHop;
         context.commit("isMultiHop", val);
 
+        // do not change port if MH value was not changed (otherwise, new connection request will be sent)
         if (val === true && oldVal !== val) {
-          // do not change port if MH value was not changed (otherwise, new connection request will be sent)
-          if (this.state.settings.vpnType == VpnTypeEnum.WireGuard)
-            context.commit("setPort", Ports.WireGuardMultiHop[0]);
-          else {
-            let applicablePorts = Ports.OpenVPNMultiHop;
-            if (this.state.settings.connectionUseObfsproxy === true) {
-              applicablePorts = Ports.OpenVPNMultiHop.filter(
-                (p) => p.type === PortTypeEnum.TCP
-              );
-            }
-            context.commit("setPort", applicablePorts[0]);
-          }
+          const applicablePorts =
+            context.rootGetters["vpnState/connectionPorts"];
+          if (applicablePorts && applicablePorts.length > 0)
+            context.commit(
+              "setPort",
+              getDefaultPortFromList(
+                applicablePorts,
+                context.getters["getPort"]
+              )
+            );
         }
       }
     },
@@ -546,16 +546,16 @@
 
     // connection
     connectionUseObfsproxy(context, val) {
+      context.commit("connectionUseObfsproxy", val);
       if (val === true) {
         // only TCP connections applicable for obfsproxy
-        let ports = this.state.settings.isMultiHop
-          ? Ports.OpenVPN
-          : Ports.OpenVPNMultiHop;
-        ports = ports.filter((p) => p.type === PortTypeEnum.TCP);
-        context.commit("setPort", ports[0]);
-      }
-
-      context.commit("connectionUseObfsproxy", val);
+        const applicablePorts = context.rootGetters["vpnState/connectionPorts"];
+        if (applicablePorts && applicablePorts.length > 0)
+          context.commit(
+            "setPort",
+            getDefaultPortFromList(applicablePorts, context.getters["getPort"])
+          );
+      }
     },
     setPort(context, portVal) {
       context.commit("setPort", portVal);
@@ -798,12 +798,13 @@
     }
   }
 
-  // update selected servers (in necessary)
+  //
+  // Update selected servers (in necessary)
+  //
   if (serverEntry !== state.serverEntry)
     context.commit("serverEntry", serverEntry);
   if (serverExit !== state.serverExit) context.commit("serverExit", serverExit);
 
-<<<<<<< HEAD
   // update selected hosts (if necessary)
   let entryHost = state.serverEntryHostId;
   let exitHost = state.serverExitHostId;
@@ -812,33 +813,31 @@
   if (exitHost && !isServerContainsHost(state.serverExit, exitHost))
     context.commit("serverExitHostId", null);
 
+  //
   // Remove servers/hosts from favorite list (if they are not exists anymore)
+  //
+  let favServersChanged = false;
+  let favHostsChanged = false;
   let favServers = state.serversFavoriteList;
   for (const gw of state.serversFavoriteList) {
     if (!serversHashed[gw]) {
       favServers = favServers.filter((fGw) => gw != fGw);
-    }
-  }
-  context.commit("serversFavoriteList", favServers);
+      favServersChanged = true;
+    }
+  }
 
   const hostsHashed = context.rootState.vpnState.hostsHashed;
   let favHosts = state.hostsFavoriteList;
   for (const h of state.hostsFavoriteList) {
     if (!hostsHashed[h]) {
       favHosts = favHosts.filter((fh) => h != fh);
-    }
-  }
-  context.commit("hostsFavoriteList", favHosts);
-}
-
-function isServerContainsHost(server, hostID) {
-  // hostID: "us-tx1.gw.ivpn.net" => "us-tx1"
-  if (!hostID) return false;
-  for (const h of server.hosts) {
-    if (h.hostname.startsWith(hostID + ".")) return true;
-  }
-  return false;
-=======
+      favHostsChanged = true;
+    }
+  }
+
+  if (favServersChanged) context.commit("serversFavoriteList", favServers);
+  if (favHostsChanged) context.commit("hostsFavoriteList", favHosts);
+
   //
   // Ensure if selected ports exists in a servers configuration
   //
@@ -871,5 +870,24 @@
     console.log(`Selected port does not exists anymore!`);
     context.commit("port", cPort);
   }
->>>>>>> 0bbd9e30
+}
+
+function isServerContainsHost(server, hostID) {
+  // hostID: "us-tx1.gw.ivpn.net" => "us-tx1"
+  if (!hostID) return false;
+  for (const h of server.hosts) {
+    if (h.hostname.startsWith(hostID + ".")) return true;
+  }
+  return false;
+}
+
+function getDefaultPortFromList(ports, curPort) {
+  let isDefaultPortExists = false;
+  for (const f of ports) {
+    if (f.type == defaultPort.type && f.port == defaultPort.port)
+      isDefaultPortExists = true;
+    if (f.type == curPort.type && f.port == curPort.port) return curPort;
+  }
+  if (isDefaultPortExists) return defaultPort;
+  return ports[0];
 }