//
//  Daemon for IVPN Client Desktop
//  https://github.com/ivpn/desktop-app
//
//  Created by Stelnykovych Alexandr.
//  Copyright (c) 2020 Privatus Limited.
//
//  This file is part of the Daemon for IVPN Client Desktop.
//
//  The Daemon for IVPN Client Desktop is free software: you can redistribute it and/or
//  modify it under the terms of the GNU General Public License as published by the Free
//  Software Foundation, either version 3 of the License, or (at your option) any later version.
//
//  The Daemon for IVPN Client Desktop is distributed in the hope that it will be useful,
//  but WITHOUT ANY WARRANTY; without even the implied warranty of MERCHANTABILITY
//  or FITNESS FOR A PARTICULAR PURPOSE.  See the GNU General Public License for more
//  details.
//
//  You should have received a copy of the GNU General Public License
//  along with the Daemon for IVPN Client Desktop. If not, see <https://www.gnu.org/licenses/>.
//

package api

import (
	"bytes"
	"crypto/sha256"
	"crypto/tls"
	"crypto/x509"
	"encoding/base64"
	"encoding/json"
	"fmt"
	"io"
	"io/ioutil"
	"net"
	"net/http"
	"path"
	"time"

	"github.com/ivpn/desktop-app/daemon/protocol/types"
)

func getURL(host string, urlpath string) string {
	return "https://" + path.Join(host, urlpath)
}

func getURL_IPHost(ip net.IP, isIPv6 bool, urlpath string) string {
	if isIPv6 {
		return "https://" + path.Join("["+ip.String()+"]", urlpath)
	}
	return "https://" + path.Join(ip.String(), urlpath)
}

func newRequest(urlPath string, method string, contentType string, body io.Reader) (*http.Request, error) {
	if len(method) == 0 {
		method = "GET"
	}

	req, err := http.NewRequest(method, urlPath, body)
	if err != nil {
		return nil, err
	}

	if len(contentType) > 0 {
		req.Header.Add("Content-type", contentType)
	}

	return req, nil
}

func findPinnedKey(certHashes []string, certBase64hash256 string) bool {
	for _, hash := range certHashes {
		if hash == certBase64hash256 {
			return true
		}
	}
	return false
}

type dialer func(network, addr string) (net.Conn, error)

func makeDialer(certHashes []string, skipCAVerification bool, serverName string) dialer {
	return func(network, addr string) (net.Conn, error) {
		defer func() {
			if r := recover(); r != nil {
				log.Error(fmt.Sprintf("PANIC (API request): "), r)
				if err, ok := r.(error); ok {
					log.ErrorTrace(err)
				}
			}
		}()

		tlsConfig := &tls.Config{
			InsecureSkipVerify: skipCAVerification,
			ServerName:         serverName, // only have sense when skipCAVerification == false
		}

		c, err := tls.Dial(network, addr, tlsConfig)
		if err != nil {
			return c, err
		}
		connstate := c.ConnectionState()
		var lastErr error = nil
		for _, peercert := range connstate.PeerCertificates {
			der, err := x509.MarshalPKIXPublicKey(peercert.PublicKey)
			if err != nil {
				lastErr = err
				continue
			}

			hash := sha256.Sum256(der)
			certBase64hash := base64.StdEncoding.EncodeToString(hash[:])

			if err != nil {
				log.Error(err)
			}

			if findPinnedKey(certHashes, certBase64hash) {
				return c, nil // Pinned Key found
			}

		}
		if lastErr != nil {
			return nil, fmt.Errorf("Certificate check error: pinned certificate key not found: %w", lastErr)
		}
		return nil, fmt.Errorf("Certificate check error: pinned certificate key not found")
	}
}

<<<<<<< HEAD
func (a *API) doRequest(ipTypeRequired types.RequiredIPProtocol, host string, urlPath string, method string, contentType string, request interface{}, timeoutMs int) (resp *http.Response, err error) {
=======
func (a *API) doRequest(host string, urlPath string, method string, contentType string, request interface{}, timeoutMs int) (resp *http.Response, err error) {
	connectivityChecker := a.connectivityChecker
	if connectivityChecker != nil {
		if isBlocked, reasonDescription, err := connectivityChecker.IsConnectivityBlocked(); err == nil && isBlocked {
			return nil, fmt.Errorf("%s", reasonDescription)
		}
	}

>>>>>>> efb60dbb
	if len(host) == 0 || host == _apiHost {
		if ipTypeRequired != types.IPvAny {
			// The specific IP version required to use
			return a.doRequestAPIHost(ipTypeRequired, false, urlPath, method, contentType, request, timeoutMs)
		} else {
			// No specific IP version required to use
			// Trying first to use IPv4, as fallback - try to use IPv6
			resp4, err4 := a.doRequestAPIHost(types.IPv4, true, urlPath, method, contentType, request, timeoutMs)
			if err4 != nil {
				log.Info("Failed to access API server using IPv4. Trying IPv6 ...")
				resp6, err6 := a.doRequestAPIHost(types.IPv6, true, urlPath, method, contentType, request, timeoutMs)
				if err6 == nil {
					return resp6, err6
				}
			}
			return resp4, err4
		}

	} else if host == _updateHost {
		return a.doRequestUpdateHost(urlPath, method, contentType, request, timeoutMs)
	}
	return nil, fmt.Errorf("unknown host type")
}

func (a *API) doRequestUpdateHost(urlPath string, method string, contentType string, request interface{}, timeoutMs int) (resp *http.Response, err error) {
	transCfg := &http.Transport{
		// using certificate key pinning
		DialTLS: makeDialer(UpdateIvpnHashes, false, _updateHost),
	}

	// configure http-client with preconfigured TLS transport
	timeout := _defaultRequestTimeout
	if timeoutMs > 0 {
		timeout = time.Millisecond * time.Duration(timeoutMs)
	}
	client := &http.Client{Transport: transCfg, Timeout: timeout}

	data := []byte{}
	if request != nil {
		data, err = json.Marshal(request)
		if err != nil {
			return nil, err
		}
	}

	bodyBuffer := bytes.NewBuffer(data)

	// try to access API server by host DNS
	req, err := newRequest(getURL(_updateHost, urlPath), method, contentType, bodyBuffer)
	if err != nil {
		return nil, err
	}

	resp, e := client.Do(req)
	if e != nil {
		log.Warning("Failed to access " + _updateHost)
		return resp, fmt.Errorf("Unable to access IVPN repo server: %w", e)
	}

	return resp, nil
}

func (a *API) doRequestAPIHost(ipTypeRequired types.RequiredIPProtocol, isCanUseDNS bool, urlPath string, method string, contentType string, request interface{}, timeoutMs int) (resp *http.Response, err error) {
	isIPv6 := ipTypeRequired == types.IPv6

	// When trying to access API server by alternate IPs (not by DNS name)
	// we need to configure TLS to use api.ivpn.net hostname
	// (to avoid certificate errors)
	transCfg := &http.Transport{
		// NOTE: TLSClientConfig not in use in case of DialTLS defined
		//TLSClientConfig: &tls.Config{
		//	ServerName: _apiHost,
		//},

		// using certificate key pinning
		DialTLS: makeDialer(APIIvpnHashes, false, _apiHost),
	}
	if len(APIIvpnHashes) == 0 {
		log.Warning("No pinned certificates for ", _apiHost)
		transCfg = &http.Transport{
			// NOTE: TLSClientConfig not in use in case of DialTLS defined
			TLSClientConfig: &tls.Config{
				ServerName: _apiHost,
			},
		}
	}

	// configure http-client with preconfigured TLS transport
	timeout := _defaultRequestTimeout
	if timeoutMs > 0 {
		timeout = time.Millisecond * time.Duration(timeoutMs)
	}
	client := &http.Client{Transport: transCfg, Timeout: timeout}

	data := []byte{}
	if request != nil {
		data, err = json.Marshal(request)
		if err != nil {
			return nil, err
		}
	}

	bodyBuffer := bytes.NewBuffer(data)

	// access API by last good IP (if defined)
	lastIP := a.GetLastGoodAlternateIP(isIPv6)
	if lastIP != nil {
		req, err := newRequest(getURL_IPHost(lastIP, isIPv6, urlPath), method, contentType, bodyBuffer)
		if err != nil {
			return nil, err
		}

		resp, err := client.Do(req)
		if err == nil {
			return resp, nil
		}
	}

	// try to access API server by host DNS
	var firstResp *http.Response
	var firstErr error
	if isCanUseDNS {
		req, err := newRequest(getURL(_apiHost, urlPath), method, contentType, bodyBuffer)
		if err != nil {
			return nil, err
		}
		firstResp, firstErr = client.Do(req)
		if firstErr == nil {
			// save last good IP
			a.SetLastGoodAlternateIP(isIPv6, nil)
			return firstResp, firstErr
		}
		log.Warning("Failed to access " + _apiHost)
	}

	// try to access API server by alternate IP
	ips := a.getAlternateIPs(isIPv6)
	for i, ip := range ips {
		ipVerStr := ""
		if ipTypeRequired == types.IPv6 {
			ipVerStr = "(IPv6)"
		}
		log.Info(fmt.Sprintf("Trying to use alternate API IP #%d %s...", i, ipVerStr))

		req, err := newRequest(getURL_IPHost(ip, isIPv6, urlPath), method, contentType, bodyBuffer)
		if err != nil {
			return nil, err
		}
		resp, err := client.Do(req)

		if err != nil {
			if firstErr == nil {
				firstErr = err
			}
			continue
		}

		// save last good IP
		a.SetLastGoodAlternateIP(isIPv6, ip)

		log.Info(fmt.Sprintf("Success!"))
		return resp, err
	}

	return nil, fmt.Errorf("Unable to access IVPN API server: %w", firstErr)
}

func (a *API) requestRaw(ipTypeRequired types.RequiredIPProtocol, host string, urlPath string, method string, contentType string, requestObject interface{}, timeoutMs int) (responseData []byte, err error) {
	resp, err := a.doRequest(ipTypeRequired, host, urlPath, method, contentType, requestObject, timeoutMs)
	if err != nil {
		return nil, fmt.Errorf("API request failed: %w", err)
	}

	body, err := ioutil.ReadAll(resp.Body)
	if err != nil {
		return nil, fmt.Errorf("failed to get API HTTP response body: %w", err)
	}

	return body, nil
}

func (a *API) request(host string, urlPath string, method string, contentType string, requestObject interface{}, responseObject interface{}) error {
	return a.requestEx(host, urlPath, method, contentType, requestObject, responseObject, 0)
}

func (a *API) requestEx(host string, urlPath string, method string, contentType string, requestObject interface{}, responseObject interface{}, timeoutMs int) error {
	body, err := a.requestRaw(types.IPvAny, host, urlPath, method, contentType, requestObject, timeoutMs)
	if err != nil {
		return err
	}

	if err := json.Unmarshal(body, responseObject); err != nil {
		return fmt.Errorf("failed to deserialize API response: %w", err)
	}

	return nil
}<|MERGE_RESOLUTION|>--- conflicted
+++ resolved
@@ -127,10 +127,7 @@
 	}
 }
 
-<<<<<<< HEAD
 func (a *API) doRequest(ipTypeRequired types.RequiredIPProtocol, host string, urlPath string, method string, contentType string, request interface{}, timeoutMs int) (resp *http.Response, err error) {
-=======
-func (a *API) doRequest(host string, urlPath string, method string, contentType string, request interface{}, timeoutMs int) (resp *http.Response, err error) {
 	connectivityChecker := a.connectivityChecker
 	if connectivityChecker != nil {
 		if isBlocked, reasonDescription, err := connectivityChecker.IsConnectivityBlocked(); err == nil && isBlocked {
@@ -138,7 +135,6 @@
 		}
 	}
 
->>>>>>> efb60dbb
 	if len(host) == 0 || host == _apiHost {
 		if ipTypeRequired != types.IPvAny {
 			// The specific IP version required to use
