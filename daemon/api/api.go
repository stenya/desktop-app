--- conflicted
+++ resolved
@@ -86,18 +86,12 @@
 
 // API contains data about IVPN API servers
 type API struct {
-<<<<<<< HEAD
 	mutex                 sync.Mutex
 	alternateIPsV4        []net.IP
 	lastGoodAlternateIPv4 net.IP
 	alternateIPsV6        []net.IP
 	lastGoodAlternateIPv6 net.IP
-=======
-	mutex               sync.Mutex
-	alternateIPs        []net.IP
-	lastGoodAlternateIP net.IP
-	connectivityChecker IConnectivityInfo
->>>>>>> efb60dbb
+	connectivityChecker   IConnectivityInfo
 }
 
 // CreateAPI creates new API object
