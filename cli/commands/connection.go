//
//  IVPN command line interface (CLI)
//  https://github.com/ivpn/desktop-app
//
//  Created by Stelnykovych Alexandr.
//  Copyright (c) 2020 Privatus Limited.
//
//  This file is part of the IVPN command line interface.
//
//  The IVPN command line interface is free software: you can redistribute it and/or
//  modify it under the terms of the GNU General Public License as published by the Free
//  Software Foundation, either version 3 of the License, or (at your option) any later version.
//
//  The IVPN command line interface is distributed in the hope that it will be useful,
//  but WITHOUT ANY WARRANTY; without even the implied warranty of MERCHANTABILITY
//  or FITNESS FOR A PARTICULAR PURPOSE.  See the GNU General Public License for more
//  details.
//
//  You should have received a copy of the GNU General Public License
//  along with the IVPN command line interface. If not, see <https://www.gnu.org/licenses/>.
//

package commands

import (
	"crypto/rand"
	"fmt"
	"math/big"
	"net"
	"strconv"
	"strings"

	"github.com/ivpn/desktop-app/cli/flags"
	apitypes "github.com/ivpn/desktop-app/daemon/api/types"
	"github.com/ivpn/desktop-app/daemon/obfsproxy"
	"github.com/ivpn/desktop-app/daemon/protocol/types"
	"github.com/ivpn/desktop-app/daemon/service/dns"
	"github.com/ivpn/desktop-app/daemon/service/srverrors"
	service_types "github.com/ivpn/desktop-app/daemon/service/types"
	"github.com/ivpn/desktop-app/daemon/vpn"
)

type port struct {
	port int
	tcp  bool
}

func (p *port) IsTCP() int {
	if p.tcp {
		return 1
	}
	return 0
}

func (p *port) String() string {
	protoName := "UDP"
	if p.tcp {
		protoName = "TCP"
	}
	if p.port != 0 {
		return fmt.Sprintf("%s:%d", protoName, p.port)
	}
	return fmt.Sprintf("%s", protoName)
}

func defaultPort() *port {
	return &port{port: 2049}
}

type CmdDisconnect struct {
	flags.CmdInfo
}

func (c *CmdDisconnect) Init() {
	c.Initialize("disconnect", "Disconnect active VPN connection (if connected)")
}
func (c *CmdDisconnect) Run() error {
	if err := _proto.DisconnectVPN(); err != nil {
		return err
	}

	showState()

	return nil
}

// -----------------------------------------------
const AllowedObfsproxyValues = "'obfs4' (default), 'obfs3', 'obfs4_iat' (or 'obfs4_iat1'), 'obfs4_iat_paranoid' (or 'obfs4_iat2')"

func parseObfsproxyParam(param string) (obfsproxy.Config, error) {
	switch strings.ToLower(param) {
	case "":
		return obfsproxy.Config{}, nil
	case "obfs3":
		return obfsproxy.Config{Version: obfsproxy.OBFS3}, nil
	case "obfs4":
		return obfsproxy.Config{Version: obfsproxy.OBFS4}, nil
	case "obfs4_iat1", "obfs4_iat":
		return obfsproxy.Config{Version: obfsproxy.OBFS4, Obfs4Iat: obfsproxy.Obfs4IatOn}, nil
	case "obfs4_iat2", "obfs4_iat_paranoid":
		return obfsproxy.Config{Version: obfsproxy.OBFS4, Obfs4Iat: obfsproxy.Obfs4IatOnParanoid}, nil
	}

	return obfsproxy.Config{}, fmt.Errorf("unsupported obfsproxy value '%s' (acceptable values: %s)", param, AllowedObfsproxyValues)
}

type CmdConnect struct {
	flags.CmdInfo
	last            bool
	gateway         string
	port            string
	portsShow       bool
	any             bool
	obfsproxy       string // 'obfs4' (default), 'obfs3', 'obfs4_iat' (or 'obfs4_iat1'), 'obfs4_iat_paranoid' (or 'obfs4_iat2')
	firewallOff     bool
	dns             string
	antitracker     bool
	antitrackerHard bool
	isIPv6Tunnel    bool

	mtu int // MTU value (applicable only for WireGuard)

	filter_proto       string
	filter_location    bool
	filter_city        bool
	filter_country     bool
	filter_countryCode bool
	filter_invert      bool

	multihopExitSvr string

	fastest bool
}

func (c *CmdConnect) Init() {
	c.SetPreParseFunc(c.preParse)

	c.Initialize("connect", "Establish new VPN connection\nLOCATION can be a mask for filtering servers or full hostname (see 'servers' command)")
	c.DefaultStringVar(&c.gateway, "LOCATION")

	c.StringVar(&c.port, "port", "", "PROTOCOL:PORT", fmt.Sprintf("Port to connect to (default: '%s')\n  Note: port number ignored for Multi-Hop connections; port type only applicable (UDP/TCP)\n  Tip: use `ivpn connect -show_ports` command to show all supported ports", defaultPort()))
	c.BoolVar(&c.portsShow, "show_ports", false, "Ports which are applicable for '-port' argument. Show all supported connection ports")

	c.BoolVar(&c.any, "any", false, "Use a random server from the found results to connect")

	obfsproxyUsage := fmt.Sprintf("Use obfsproxy (OpenVPN only)\n  Acceptable values: %s", AllowedObfsproxyValues)
	c.StringVar(&c.obfsproxy, "o", "", "TYPE", obfsproxyUsage)
	c.StringVar(&c.obfsproxy, "obfsproxy", "", "TYPE", obfsproxyUsage)

	c.StringVar(&c.multihopExitSvr, "exit_svr", "", "LOCATION", "Exit-server for Multi-Hop connection\n  (use full serverID as a parameter, servers filtering not applicable for it)")

	c.BoolVar(&c.firewallOff, "fw_off", false, "Do not enable firewall for this connection\n  (has effect only if Firewall not enabled before)")

	c.StringVar(&c.dns, "dns", "", "DNS_IP", "Use custom DNS for this connection\n  (if 'antitracker' is enabled - this parameter will be ignored)")

	c.BoolVar(&c.antitracker, "antitracker", false, "Enable AntiTracker for this connection")
	c.BoolVar(&c.antitrackerHard, "antitracker_hard", false, "Enable 'Hard Core' AntiTracker for this connection")
	c.BoolVar(&c.isIPv6Tunnel, "ipv6tunnel", false, "Enable IPv6 in VPN tunnel (WireGuard connections only)\n  (IPv6 addresses are preferred when a host has a dual stack IPv6/IPv4; IPv4-only hosts are unaffected)")

	// filters
	c.StringVar(&c.filter_proto, "p", "", "PROTOCOL", "Protocol type (OpenVPN|ovpn|WireGuard|wg)")
	c.StringVar(&c.filter_proto, "protocol", "", "PROTOCOL", "Protocol type (OpenVPN|ovpn|WireGuard|wg)")

	c.BoolVar(&c.filter_location, "l", false, "Apply LOCATION as a filter to server location (Hostname)")
	c.BoolVar(&c.filter_location, "location", false, "Apply LOCATION as a filter to server location (Hostname)")

	c.BoolVar(&c.filter_country, "c", false, "Apply LOCATION as a filter to country name")
	c.BoolVar(&c.filter_country, "country", false, "Apply LOCATION as a filter to country name")

	c.BoolVar(&c.filter_countryCode, "cc", false, "Apply LOCATION as a filter to country code")
	c.BoolVar(&c.filter_countryCode, "country_code", false, "Apply LOCATION as a filter to country code")

	c.BoolVar(&c.filter_city, "city", false, "Apply LOCATION as a filter to city name")

	c.BoolVar(&c.filter_invert, "filter_invert", false, "Invert filtering")

	c.BoolVar(&c.fastest, "fastest", false, "Connect to fastest server")

	c.BoolVar(&c.last, "last", false, "Connect with the last used connection parameters")

	c.IntVar(&c.mtu, "mtu", 0, "MTU", "Maximum transmission unit (applicable only for WireGuard connections)")
}

func (c *CmdConnect) preParse(arguments []string) ([]string, error) {
	// Pre-parse function (called before parsing arguments by 'flag' package)
	//
	// We need to have compatibility with old app versions:
	// 	parameters '-o' and '-obfsproxy' can be used without argument (which is not possible by 'flag' package)
	// 	When '-o'|'-obfsproxy' are without argument - use default obfsproxy configuration

	obfsEmptyParamIdx := -1
	for idx, a := range arguments {
		arg := strings.ToLower(a)
		if arg == "-o" || arg == "-obfsproxy" {
			// Check if '-o' parameter is alone (old app implementation style):
			// - argument for '-o' should not be last in arguments list (because last argument for 'connect' is always filter value)
			// - ... and next argument after '-o' must start with '-' (must be new arg definition)
			nextIdx := idx + 1
			lastIdx := len(arguments) - 1

			if nextIdx == lastIdx { // last argument for 'connect' is always filter value (not a parameter of '-o' )
				obfsEmptyParamIdx = idx // empty '-o' argument is detected
				break
			}
			if nextIdx < lastIdx {
				nextArg := arguments[nextIdx]
				if !strings.HasPrefix(nextArg, "-") { // next argument after '-o' must start with '-'
					break
				}
				obfsEmptyParamIdx = idx // empty '-o' argument is detected
			}
			break
		}
	}

	if obfsEmptyParamIdx >= 0 {
		c.obfsproxy = "obfs4"
		return append(arguments[:obfsEmptyParamIdx], arguments[obfsEmptyParamIdx+1:]...), nil
	}

	return arguments, nil
}

// Run executes command
func (c *CmdConnect) Run() (retError error) {

	if len(c.gateway) == 0 && c.fastest == false && c.any == false && c.last == false && c.portsShow == false {
		return flags.BadParameter{}
	}

	// connection request
	req := types.Connect{}

	// get servers list from daemon
	serverFound := false
	servers, err := _proto.GetServers()
	if err != nil {
		return err
	}

	customHostEntryServer := c.gateway
	customHostExitServer := c.multihopExitSvr

	obfsproxyCfg, err := parseObfsproxyParam(c.obfsproxy)
	if err != nil {
		return flags.BadParameter{Message: err.Error()}
	}

	// check is logged-in
	helloResp := _proto.GetHelloResponse()
	if len(helloResp.Command) > 0 && (len(helloResp.Session.Session) == 0) {
		// We received 'hello' response but no session info - print tips to login
		fmt.Println("Error: Not logged in")

		fmt.Println()
		PrintTips([]TipType{TipLogin})
		fmt.Println()

		return srverrors.ErrorNotLoggedIn{}
	}

	allowedPortsWg := servers.Config.Ports.WireGuard
	allowedPortsOvpn := servers.Config.Ports.OpenVPN
	if c.portsShow {
		printAllowedPorts(allowedPortsWg, allowedPortsOvpn)
		return nil
	}

	if len(allowedPortsWg) <= 0 || len(allowedPortsOvpn) <= 0 {
		fmt.Println("Internal ERROR: daemon does not provide allowed ports info !")
		printAllowedPorts(allowedPortsWg, allowedPortsOvpn)
	}

	// show current state after on finished
	defer func() {
		if retError == nil {
			showState()
		}
	}()

	// requesting servers list
	svrs := serversList(servers)

	// check which VPN protocols can be used
	isWgDisabled := len(helloResp.DisabledFunctions.WireGuardError) > 0
	isOpenVPNDisabled := len(helloResp.DisabledFunctions.OpenVPNError) > 0
	funcWarnDisabledProtocols := func() {
		if isOpenVPNDisabled {
			fmt.Println("WARNING: OpenVPN functionality disabled:\n\t", helloResp.DisabledFunctions.OpenVPNError)
		}
		if isWgDisabled {
			fmt.Println("WARNING: WireGuard functionality disabled:\n\t", helloResp.DisabledFunctions.WireGuardError)
		}
	}

	defaultConnSettings, err := _proto.GetDefConnectionParams()
	if err != nil {
		return err
	}

	// do we need to connect with default connection parameters
	if c.last {
		fmt.Println("Enabled '-last' parameter. Using parameters from last used configuration")
		req.Params = defaultConnSettings.Params
		req.Params.FirewallOnDuringConnection = true
	} else {
		// MULTI\SINGLE -HOP
		// Check if the parameters are correct and define correct values for c.gateway and c.multihopExitSvr
		if len(c.multihopExitSvr) > 0 {
			// MULTI-HOP

			if err := helloResp.Account.IsCanConnectMultiHop(); err != nil {
				return err
			}

			if c.fastest {
				return flags.BadParameter{Message: "'fastest' flag is not applicable for Multi-Hop connection [exit_svr]"}
			}

			if c.filter_location || c.filter_city || c.filter_countryCode || c.filter_country || c.filter_invert {
				fmt.Println("WARNING: filtering flags are ignored for Multi-Hop connection [exit_svr]")
			}

			entrySvrs := serversFilter(isWgDisabled, isOpenVPNDisabled, svrs, c.gateway, c.filter_proto, false, false, false, false, false)
			if len(entrySvrs) == 0 || len(entrySvrs) > 1 {
				return flags.BadParameter{Message: "specify correct entry server ID for multi-hop connection"}
			}

			exitSvrs := serversFilter(isWgDisabled, isOpenVPNDisabled, svrs, c.multihopExitSvr, c.filter_proto, false, false, false, false, false)
			if len(exitSvrs) == 0 || len(exitSvrs) > 1 {
				return flags.BadParameter{Message: "specify correct exit server ID for multi-hop connection"}
			}
			entrySvr := entrySvrs[0]
			exitSvr := exitSvrs[0]

<<<<<<< HEAD
			if entrySvr.gateway == exitSvr.gateway || entrySvr.countryCode == exitSvr.countryCode {
				return flags.BadParameter{Message: "unable to use entry- and exit- servers from the same country for multi-hop connection"}
			}
=======
		if entrySvr.gateway == exitSvr.gateway {
			return flags.BadParameter{Message: "unable to use same entry- and exit- servers"}
		}

		if entrySvr.countryCode == exitSvr.countryCode {
			fmt.Println("Warning! Entry- and exit- servers located in the same country.")
		}
>>>>>>> fc4fb71f

			c.gateway = entrySvr.gateway
			c.multihopExitSvr = exitSvr.gateway
		} else { //SINGLE-HOP
			svrs = serversFilter(isWgDisabled, isOpenVPNDisabled, svrs, c.gateway, c.filter_proto, c.filter_location, c.filter_city, c.filter_countryCode, c.filter_country, c.filter_invert)

			srvID := ""

			// Fastest server
			if c.fastest && len(svrs) > 1 {
				var vpnType *vpn.Type = nil
				if len(c.filter_proto) > 0 {
					if p, err := getVpnTypeByFlag(c.filter_proto); err == nil {
						vpnType = &p
					}
				}
				if err := serversPing(svrs, true, false, vpnType); err != nil {
					if c.any {
						fmt.Printf("Error: Failed to ping servers to determine fastest: %s\n", err)
					} else {
						return err
					}
				}
				fastestSrv := svrs[len(svrs)-1]
				if fastestSrv.pingMs == 0 {
					fmt.Println("WARNING! Servers pinging problem.")
				}
				srvID = fastestSrv.gateway
			}

			// if we not found required server before (by 'fastest' option)
			if len(srvID) == 0 {
				showTipsServerFilterError := func() {
					fmt.Println()
					PrintTips([]TipType{TipServers, TipConnectHelp})
				}

				// no servers found
				if len(svrs) == 0 {
					fmt.Println("No servers found by your filter")
					fmt.Println("Please specify server more correctly")

					funcWarnDisabledProtocols() // print info about disabled functionality
					showTipsServerFilterError()
					return fmt.Errorf("no servers found by your filter")
				}

				// 'any' option
				if len(svrs) > 1 {
					fmt.Print("More than one server was found. ")

					if c.any == false {
						fmt.Println("Please specify server more correctly or use flag '-any'")
						showTipsServerFilterError()
						return fmt.Errorf("more than one server found")
					}
					fmt.Printf("Taking one random from found servers ...\n")
				}

				if rnd, err := rand.Int(rand.Reader, big.NewInt(int64(len(svrs)))); err == nil {
					srvID = svrs[rnd.Int64()].gateway
				} else {
					srvID = svrs[0].gateway
				}
			}
			c.gateway = srvID
		}

		// Firewall for current connection
		req.Params.FirewallOnDuringConnection = true
		if c.firewallOff {
			// check current FW state
			state, err := _proto.FirewallStatus()
			if err != nil {
				return fmt.Errorf("unable to check Firewall state: %w", err)
			}
			if state.IsEnabled == false {
				req.Params.FirewallOnDuringConnection = false
			} else {
				fmt.Println("WARNING! Firewall option ignored (Firewall already enabled manually)")
			}
		}

		// Looking for connection server

		// WireGuard
		{
			funcApplyCustomHost := func(hosts []apitypes.WireGuardServerHostInfo, hostname string) []apitypes.WireGuardServerHostInfo {
				for _, h := range hosts {
					if h.Hostname == hostname {
						return []apitypes.WireGuardServerHostInfo{h}
					}
				}
				return hosts
			}

			var entrySvrWg *apitypes.WireGuardServerInfo = nil
			var exitSvrWg *apitypes.WireGuardServerInfo = nil
			// exit server
			if len(c.multihopExitSvr) > 0 {
				for i, s := range servers.WireguardServers {
					if s.Gateway == c.multihopExitSvr {
						exitSvrWg = &servers.WireguardServers[i]
						break
					}
				}
			}
			// entry server
			for i, s := range servers.WireguardServers {
				if s.Gateway == c.gateway {
					entrySvrWg = &servers.WireguardServers[i]

					serverFound = true
					req.Params.VpnType = vpn.WireGuard
					req.Params.WireGuardParameters.EntryVpnServer.Hosts = funcApplyCustomHost(s.Hosts, customHostEntryServer)
					req.Params.IPv6 = c.isIPv6Tunnel

					if c.mtu > 0 {
						fmt.Printf("[!] Using custom MTU: %d\n", c.mtu)
						req.Params.WireGuardParameters.Mtu = c.mtu
					}

					if len(c.multihopExitSvr) == 0 {
						// port
						p, err := getPort(c.port, allowedPortsWg)
						if err != nil {
							printAllowedPorts(allowedPortsWg, allowedPortsOvpn)
							return err
						}
						req.Params.WireGuardParameters.Port.Port = p.port

						fmt.Printf("[WireGuard] Connecting to: %s, %s (%s) %s %s...\n", s.City, s.CountryCode, s.Country, s.Gateway, p.String())
					} else {
						if exitSvrWg == nil {
							return fmt.Errorf("serverID not found in servers list (%s)", c.multihopExitSvr)
						}

						// port definition is not required for WireGuard multi-hop (in use: UDP + port-based-multihop)
						if len(c.port) > 0 {
							// if user manually defined port for obfsproxy connection - inform that it is ignored
							fmt.Printf("Note: port definition is ignored for WireGuard Multi-Hop connections\n")
						}

						req.Params.WireGuardParameters.MultihopExitServer.ExitSrvID = strings.Split(exitSvrWg.Gateway, ".")[0]
						req.Params.WireGuardParameters.MultihopExitServer.Hosts = funcApplyCustomHost(exitSvrWg.Hosts, customHostExitServer)

						fmt.Printf("[WireGuard] Connecting Multi-Hop...\n")
						fmt.Printf("\tentry server: %s, %s (%s) %s\n", entrySvrWg.City, entrySvrWg.CountryCode, entrySvrWg.Country, entrySvrWg.Gateway)
						fmt.Printf("\texit server : %s, %s (%s) %s\n", exitSvrWg.City, exitSvrWg.CountryCode, exitSvrWg.Country, exitSvrWg.Gateway)
					}
					break
				}
			}
		}

		// OpenVPN
		if serverFound == false {
			if obfsproxyCfg.IsObfsproxy() && len(helloResp.DisabledFunctions.ObfsproxyError) > 0 {
				return fmt.Errorf(helloResp.DisabledFunctions.ObfsproxyError)
			}

			funcApplyCustomHost := func(hosts []apitypes.OpenVPNServerHostInfo, hostname string) []apitypes.OpenVPNServerHostInfo {
				for _, h := range hosts {
					if h.Hostname == hostname {
						return []apitypes.OpenVPNServerHostInfo{h}
					}
				}
				return hosts
			}

			var entrySvrOvpn *apitypes.OpenvpnServerInfo = nil
			var exitSvrOvpn *apitypes.OpenvpnServerInfo = nil

			// exit server
			if len(c.multihopExitSvr) > 0 {
				for i, s := range servers.OpenvpnServers {
					if s.Gateway == c.multihopExitSvr {
						exitSvrOvpn = &servers.OpenvpnServers[i]
						break
					}
				}
			}

			var destPort port
			// entry server
			for i, s := range servers.OpenvpnServers {
				if s.Gateway == c.gateway {
					entrySvrOvpn = &servers.OpenvpnServers[i]

					// set obfsproxy config
					if !_proto.GetHelloResponse().DaemonSettings.ObfsproxyConfig.Equals(obfsproxyCfg) {
						if err = _proto.SetObfsProxy(obfsproxyCfg); err != nil {
							return err
						}
					}
					if obfsproxyCfg.IsObfsproxy() {
						fmt.Println("obfsproxy configuration: " + obfsproxyCfg.ToString())
					}

					serverFound = true
					req.Params.VpnType = vpn.OpenVPN
					req.Params.OpenVpnParameters.EntryVpnServer.Hosts = funcApplyCustomHost(s.Hosts, customHostEntryServer)

					isMultihop := exitSvrOvpn != nil && len(c.multihopExitSvr) > 0
					if !isMultihop {
						// port
						destPort, err = getPort(c.port, allowedPortsOvpn)
						if err != nil {
							printAllowedPorts(allowedPortsWg, allowedPortsOvpn)
							return err
						}
					} else {
						// port
						destPort, err = getPort(c.port, nil)
						if err != nil {
							printAllowedPorts(allowedPortsWg, allowedPortsOvpn)
							return err
						}

						// get Multi-Hop ID
						req.Params.OpenVpnParameters.MultihopExitServer.ExitSrvID = strings.Split(c.multihopExitSvr, ".")[0]
						req.Params.OpenVpnParameters.MultihopExitServer.Hosts = funcApplyCustomHost(exitSvrOvpn.Hosts, customHostExitServer)
						destPort.port = 0 // do not use port number (port-based multihop)
					}

					req.Params.OpenVpnParameters.Port.Port = destPort.port
					req.Params.OpenVpnParameters.Port.Protocol = destPort.IsTCP()

					break
				}
			}

			if entrySvrOvpn == nil {
				return fmt.Errorf("serverID not found in servers list (%s)", c.gateway)
			}
			if len(c.multihopExitSvr) > 0 && exitSvrOvpn == nil {
				return fmt.Errorf("serverID not found in servers list (%s)", c.multihopExitSvr)
			}

			portStrInfo := destPort.String()
			if obfsproxyCfg.IsObfsproxy() {
				if len(c.port) > 0 {
					// if user manually defined port for obfsproxy connection - inform that it is ignored
					fmt.Printf("Note: port definition is ignored for the connections when the obfsproxy enabled\n")
				}
				portStrInfo = "TCP"
				destPort.tcp = true
			}

			if len(c.multihopExitSvr) == 0 {
				fmt.Printf("[OpenVPN] Connecting to: %s, %s (%s) %s %s...\n", entrySvrOvpn.City, entrySvrOvpn.CountryCode, entrySvrOvpn.Country, entrySvrOvpn.Gateway, portStrInfo)
			} else {
				portStrInfo = "UDP"
				if destPort.tcp {
					portStrInfo = "TCP"
				}

				fmt.Printf("[OpenVPN] Connecting Multi-Hop...\n")
				fmt.Printf("\tentry server: %s, %s (%s) %s %s\n", entrySvrOvpn.City, entrySvrOvpn.CountryCode, entrySvrOvpn.Country, entrySvrOvpn.Gateway, portStrInfo)
				fmt.Printf("\texit server : %s, %s (%s) %s\n", exitSvrOvpn.City, exitSvrOvpn.CountryCode, exitSvrOvpn.Country, exitSvrOvpn.Gateway)
			}
		}

		if serverFound == false {
			return fmt.Errorf("serverID not found in servers list (%s)", c.gateway)
		}

		// SET ANTI-TRACKER parameters. It will overwrite 'custom DNS' parameter
		if c.antitracker || c.antitrackerHard {
			req.Params.Metadata.AntiTracker.Enabled = true
			req.Params.Metadata.AntiTracker.Hardcore = c.antitrackerHard
		} else {
			// AntiTracker parameters not defined for current connection
			// Taking default configuration parameters (if defined)
			req.Params.Metadata.AntiTracker = defaultConnSettings.Params.Metadata.AntiTracker
			if req.Params.Metadata.AntiTracker.IsEnabled() { // print default AntiTracker values
				printAntitrackerConfigInfo(nil, req.Params.Metadata.AntiTracker.Enabled, req.Params.Metadata.AntiTracker.Hardcore).Flush()
			}
		}

		// Set MANUAL DNS
		if len(c.dns) > 0 {
			if req.Params.Metadata.AntiTracker.Enabled {
				fmt.Println("WARNING! Manual DNS configuration ignored due to AntiTracker")
			}
			dnsIp := net.ParseIP(c.dns)
			if dnsIp == nil {
				return flags.BadParameter{}
			}
			req.Params.ManualDNS = dns.DnsSettings{DnsHost: dnsIp.String(), Encryption: dns.EncryptionNone}
		} else {
			// Taking default configuration parameters
			req.Params.ManualDNS = defaultConnSettings.Params.ManualDNS
			if !req.Params.ManualDNS.IsEmpty() {
				printDNSConfigInfo(nil, req.Params.ManualDNS).Flush()
			}
		}

		// metadata
		if c.fastest {
			req.Params.Metadata.ServerSelectionEntry = service_types.Fastest
		} else if c.any {
			req.Params.Metadata.ServerSelectionEntry = service_types.Random
		}
	}

	fmt.Println("Connecting...")
	_, err = _proto.ConnectVPN(req)
	if err != nil {
		err = fmt.Errorf("failed to connect: %w", err)
		fmt.Printf("Disconnecting...\n")
		if err2 := _proto.DisconnectVPN(); err2 != nil {
			fmt.Printf("Failed to disconnect: %v\n", err2)
		}
		return err
	}

	return nil
}

func getPort(portInfo string, allowedPorts []apitypes.PortInfo) (port, error) {
	var err error
	var portPtr *int
	var isTCPPtr *bool
	if len(portInfo) > 0 {
		portPtr, isTCPPtr, err = parsePort(portInfo)
		if err != nil {
			return port{}, err
		}
	}

	retPort := *defaultPort() // default port

	if portPtr != nil {
		retPort.port = *portPtr
	}
	if isTCPPtr != nil {
		retPort.tcp = *isTCPPtr
	}

	if len(allowedPorts) > 0 {
		if isPortAllowed(allowedPorts[:], retPort) == false {
			return port{}, fmt.Errorf(fmt.Sprintf("not allowed port '%s'", retPort.String()))
		}
	}

	return retPort, nil
}

func printAllowedPorts(allowedPortsWg, allowedOvpnPorts []apitypes.PortInfo) {
	fmt.Printf("Allowed ports:\n")
	if allowedPortsWg != nil {
		fmt.Printf("  WireGuard: %s\n", allPortsString(allowedPortsWg[:]))
	}
	if allowedOvpnPorts != nil {
		fmt.Printf("  OpenVPN: %s\n", allPortsString(allowedOvpnPorts[:]))
	}
}

func isPortAllowed(ports []apitypes.PortInfo, thePort port) bool {
	for _, p := range ports {
		if p.Port != 0 && p.Port == thePort.port && p.IsTCP() == thePort.tcp {
			return true
		}
		if p.Range.Min > 0 && thePort.port >= p.Range.Min && thePort.port <= p.Range.Max {
			return true
		}
	}
	return false
}

func allPortsString(ports []apitypes.PortInfo) string {
	s := make([]string, 0, len(ports))
	for _, p := range ports {
		s = append(s, p.String())
	}
	return strings.Join(s, ", ")
}

// parsing port info from string in format "PROTOCOL:PORT"
func parsePort(portInfo string) (pPort *int, pIsTCP *bool, err error) {

	var port int
	var isTCP bool

	if len(portInfo) == 0 {
		return nil, nil, nil
	}

	pInfoOrig := portInfo
	portInfo = strings.ToLower(portInfo)

	fields := strings.Split(portInfo, ":")
	if len(fields) > 2 {
		return nil, nil, fmt.Errorf("failed to parse the port value '%s' (bad format)", pInfoOrig)
	}

	protoStr := ""
	portStr := ""
	if len(fields) == 2 {
		protoStr = fields[0]
		portStr = fields[1]
	} else {
		if _, err := strconv.Atoi(fields[0]); err != nil {
			protoStr = fields[0]
		} else {
			portStr = fields[0]
		}
	}

	if len(protoStr) > 0 {
		if protoStr == "tcp" {
			isTCP = true
		} else if protoStr == "udp" {
			isTCP = false
		} else {
			return nil, nil, fmt.Errorf("failed to parse the port value '%s' (bad format)", pInfoOrig)
		}
	}

	if len(portStr) > 0 {
		p, err := strconv.Atoi(portStr)
		if err != nil {
			return nil, nil, fmt.Errorf("failed to parse the port value '%s' (bad format)", pInfoOrig)
		}
		port = p
	}

	return &port, &isTCP, nil
}<|MERGE_RESOLUTION|>--- conflicted
+++ resolved
@@ -333,19 +333,13 @@
 			entrySvr := entrySvrs[0]
 			exitSvr := exitSvrs[0]
 
-<<<<<<< HEAD
-			if entrySvr.gateway == exitSvr.gateway || entrySvr.countryCode == exitSvr.countryCode {
-				return flags.BadParameter{Message: "unable to use entry- and exit- servers from the same country for multi-hop connection"}
-			}
-=======
-		if entrySvr.gateway == exitSvr.gateway {
-			return flags.BadParameter{Message: "unable to use same entry- and exit- servers"}
-		}
-
-		if entrySvr.countryCode == exitSvr.countryCode {
-			fmt.Println("Warning! Entry- and exit- servers located in the same country.")
-		}
->>>>>>> fc4fb71f
+			if entrySvr.gateway == exitSvr.gateway {
+				return flags.BadParameter{Message: "unable to use same entry- and exit- servers"}
+			}
+
+			if entrySvr.countryCode == exitSvr.countryCode {
+				fmt.Println("Warning! Entry- and exit- servers located in the same country.")
+			}
 
 			c.gateway = entrySvr.gateway
 			c.multihopExitSvr = exitSvr.gateway
